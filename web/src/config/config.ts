export const config = {
  apiUrl: import.meta.env.VITE_ENV === 'dev' ? 'http://localhost:3001' : 'https://api.satisfactory-factories.app',
<<<<<<< HEAD
  dataVersion: '1.0-24',
=======
  dataVersion: '1.0-27',
>>>>>>> f41774fa
}<|MERGE_RESOLUTION|>--- conflicted
+++ resolved
@@ -1,8 +1,4 @@
 export const config = {
   apiUrl: import.meta.env.VITE_ENV === 'dev' ? 'http://localhost:3001' : 'https://api.satisfactory-factories.app',
-<<<<<<< HEAD
-  dataVersion: '1.0-24',
-=======
   dataVersion: '1.0-27',
->>>>>>> f41774fa
 }