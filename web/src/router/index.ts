--- conflicted
+++ resolved
@@ -9,11 +9,8 @@
 import { setupLayouts } from 'virtual:generated-layouts'
 import { routes } from 'vue-router/auto-routes'
 import { useGameDataStore } from '@/stores/game-data-store'
-<<<<<<< HEAD
+import { useAppStore } from '@/stores/app-store'
 import { useSyncStore } from '@/stores/sync-store'
-=======
-import { useAppStore } from '@/stores/app-store'
->>>>>>> 720bc5ff
 
 const router = createRouter({
   history: createWebHistory(import.meta.env.BASE_URL),
