<template>
  <v-btn
    class="ml-1"
    prepend-icon="fas fa-files-medical"
    @click="dialog = true"
  >Templates</v-btn>
  <v-dialog v-model="dialog" max-width="800">
    <v-card class="pa-2">
      <v-card-title>
        <h4 class="text-h4">Load a template plan</h4>
      </v-card-title>
      <v-card-text class="pa-4 pt-0">
        <p>
          Clicking on a button below will load a template plan into the planner. <span class="text-red font-weight-bold">This will overwrite any existing plan WITHOUT warning.</span> You may wish to save your plan first by creating a share link.
        </p>
        <v-table>
          <thead>
            <tr>
              <th class="text-body-1 font-weight-bold text-center" scope="row">Name</th>
              <th class="text-body-1 font-weight-bold" scope="row">Description</th>
            </tr>
          </thead>
          <tbody>
            <template v-for="template in templates" :key="template.name">
              <tr v-if="template.show">
                <td class="text-center">
                  <v-btn
                    class="mr-2"
                    :color="template.isDebug ? 'secondary' : 'green'"
                    :prepend-icon="template.isDebug ? 'fas fa-bug' : 'fas fa-file'"
                    @click="loadTemplate(template)"
                  >
                    {{ template.name }}
                  </v-btn></td>
                <td class="py-1">{{ template.description }}</td>
              </tr>
            </template>
          </tbody>
        </v-table>
      </v-card-text>
      <v-card-actions>
        <v-btn color="blue darken-1" variant="elevated" @click="dialog = false">Close</v-btn>
      </v-card-actions>
    </v-card>
  </v-dialog></template>
<script lang="ts" setup>
  import { complexDemoPlan } from '@/utils/factory-setups/complex-demo-plan'
  import { createSimple } from '@/utils/factory-setups/simple-plan'
  import { create268Scenraio } from '@/utils/factory-setups/268-power-gen-only-import'
  import { useAppStore } from '@/stores/app-store'
  import { Factory } from '@/interfaces/planner/FactoryInterface'
  import { create290Scenario } from '@/utils/factory-setups/290-multiple-byproduct-imports'
  import { create315Scenario } from '@/utils/factory-setups/315-non-exportable-parts-imports'
  import { create317Scenario } from '@/utils/factory-setups/317-malformed-plan'
  import { createMaelsBigBoiPlan } from '@/utils/factory-setups/maels-big-boi-plan'

  const { startLoad, isDebugMode } = useAppStore()

  const dialog = ref(false)

  interface Template {
    name: string
    description: string
    data: Factory[]
    show: boolean
    isDebug: boolean
  }

  const templates = [
    {
      name: 'Demo',
      description: 'Contains 7 factories with a mix of fluids, solids and multiple dependencies, along with power generation. Has a purposeful bottleneck on Copper Basics to demonstrate the bottleneck feature, and multiple missing resources for the Uranium Power.',
      data: complexDemoPlan().getFactories(),
      show: true,
      isDebug: false,
    },
    {
      name: 'Simple',
      description: 'Very simple Iron Ingot and Iron Plate factory setup, with a single dependency link.',
      data: createSimple().getFactories(),
      show: true,
      isDebug: false,
    },
    {
      name: 'Mael\'s Big Boi Plan',
      description: 'A real-life plan created by Maelstrome. This is considered a very large plan, and makes use of all features of the planner.',
      data: createMaelsBigBoiPlan(),
      show: true,
      isDebug: false,
    },
    {
      name: 'PowerOnlyImport',
      description: '2 factory setup where on factory is producing the a fuel and another is consuming the fuel (via import) for power generation. Related to issue #268',
      data: create268Scenraio().getFactories(),
      show: isDebugMode,
      isDebug: true,
    },
    {
      name: '#290 Multiple product imports',
      description: '3 factory setup where one factory is importing the same product from two different factories. Related to issue #290. The Imports on Iron Plates should render correctly with the correct part name, and NOT be called "IronPlate", rather "Iron Plate".',
      data: create290Scenario().getFactories(),
      show: isDebugMode,
      isDebug: true,
    },
    {
      name: '#315 Import exportable parts',
      description: '#315 - For testing import candidate code. Aluminium factory in this example should not be able to import Copper Ingots from Copper Parts',
      data: create315Scenario().getFactories(),
      show: isDebugMode,
      isDebug: true,
    },
    {
      name: 'Invalid migration',
      description: 'Contains a factory plan that has lots of invalid data. This was a real plan that broke the app, and was used to fix the migration code. It is expected that when you load the template, the plan operates effectively. Originally, supply for certain factories e.g. Gun Powder was broken due to missing part data (due to errors).',
      data: create317Scenario(),
      show: isDebugMode,
      isDebug: true,
    },
  ]

  const loadTemplate = (template: Template) => {
<<<<<<< HEAD
=======
    setFactories(template.data, true)
>>>>>>> 0d32680f
    dialog.value = false
    startLoad(template.data, true)
  }
</script><|MERGE_RESOLUTION|>--- conflicted
+++ resolved
@@ -119,10 +119,7 @@
   ]
 
   const loadTemplate = (template: Template) => {
-<<<<<<< HEAD
-=======
     setFactories(template.data, true)
->>>>>>> 0d32680f
     dialog.value = false
     startLoad(template.data, true)
   }
