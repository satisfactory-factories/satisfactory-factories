<template>
  <introduction :intro-show="introShow" @close-intro="closeIntro" @show-demo="setupDemo" />
  <div class="planner-container">
    <!--    &lt;!&ndash; The Drawer for Mobile &ndash;&gt;-->
    <!--    <v-navigation-drawer-->
    <!--      v-model="drawer"-->
    <!--      app-->
    <!--      class="d-md-none"-->
    <!--      temporary-->
    <!--    >-->
    <!--      <v-divider color="#ccc" thickness="2px" />-->
    <!--      <planner-factory-list-->
    <!--        :factories="factories"-->
    <!--        :total-factories="factories.length"-->
    <!--        @create-factory="createFactory"-->
    <!--        @update-factories="updateFactories"-->
    <!--      />-->
    <!--      <planner-global-actions-->
    <!--        class="py-4"-->
    <!--        :help-text-shown="helpText"-->
    <!--        @clear-all="clearAll"-->
    <!--        @hide-all="showHideAll('hide')"-->
    <!--        @show-all="showHideAll('show')"-->
    <!--        @show-intro="showIntro"-->
    <!--        @toggle-help-text="toggleHelp()"-->
    <!--      />-->
    <!--    </v-navigation-drawer>-->
    <v-row class="two-pane-container">
      <!-- Sticky Sidebar for Desktop -->
      <v-col class="d-none d-md-flex sticky-sidebar">
        <v-container class="pa-0">
          <planner-factory-list
            :factories="factories"
            :total-factories="factories.length"
            @create-factory="createFactory"
            @update-factories="updateFactories"
          />
          <v-divider color="#ccc" thickness="2px" />
          <planner-global-actions
            class="py-2"
            :help-text-shown="helpText"
            @clear-all="clearAll"
            @hide-all="showHideAll('hide')"
            @show-all="showHideAll('show')"
            @show-intro="showIntro"
            @toggle-help-text="toggleHelp()"
          />
        </v-container>
      </v-col>
      <!-- Main Content Area -->
      <v-col class="border-s-md pa-3 main-content">
        <notice />
        <planner-world-resources
          :help-text="helpText"
          :world-raw-resources="worldRawResources"
        />
        <planner-factory
          v-for="(factory) in factories"
          :key="factory.id"
          :factory="factory"
          :game-data="gameData"
          :help-text="helpText"
          :total-factories="factories.length"
        />
        <div class="mt-4 text-center">
          <v-btn
            color="primary"
            prepend-icon="fas fa-plus"
            size="large"
            @click="createFactory()"
          >Add Factory</v-btn>
        </div>
      </v-col>
    </v-row>
  </div>
</template>

<script setup lang="ts">
  import { computed, defineProps, provide, reactive, ref, watch } from 'vue'

  import PlannerGlobalActions from '@/components/planner/PlannerGlobalActions.vue'
  import {
    ByProductItem,
    Factory,
    FactoryItem,
    WorldRawResource,
  } from '@/interfaces/planner/FactoryInterface'
  import { DataInterface } from '@/interfaces/DataInterface'
  import { useAppStore } from '@/stores/app-store'
  import { storeToRefs } from 'pinia'
  import {
    removeFactoryDependants,
  } from '@/utils/factory-management/dependencies'
  import { calculateFactories, calculateFactory, findFac, newFactory } from '@/utils/factory-management/factory'
  import { complexDemoPlan } from '@/utils/factory-setups/complex-demo-plan'

  const props = defineProps<{ gameData: DataInterface | null }>()

  const gameData = props.gameData
  if (!gameData) {
    console.error('No game data provided to Planner!')
    throw new Error('No game data provided to Planner!')
  }

  const appStore = useAppStore()
  const { factories } = storeToRefs(appStore)

  const worldRawResources = reactive<{ [key: string]: WorldRawResource }>({})
  // const drawer = ref(false)
  const helpText = ref(localStorage.getItem('helpText') === 'true')

  // ==== WATCHES
  watch(helpText, newValue => {
    localStorage.setItem('helpText', JSON.stringify(newValue))
  })

  const createFactory = () => {
    const factory = newFactory()
    factory.displayOrder = appStore.getFactories().length
    appStore.addFactory(factory)
    navigateToFactory(factory.id)
  }

  const factoriesWithSurplusExports = computed(() => {
    // Loop through all factories and see if any have any surplus
    return appStore.getFactories().filter(factory => Object.keys(factory.exports).length > 0)
  })

  // This function calculates the world resources available after each group has consumed Raw Resources.
  // This is done here globally as it loops all appStore.getFactories(). It is not appropriate to be done on group updates.
  const updateWorldRawResources = (gameData: DataInterface): void => {
    // Generate fresh world resources as a baseline for calculation.
    Object.assign(worldRawResources, generateRawResources(gameData))

    // Loop through each group's products to calculate usage of raw resources.
    appStore.getFactories().forEach(factory => {
      factory.products.forEach(product => {
        const recipe = gameData.recipes.find(r => r.id === product.recipe)
        if (!recipe) {
          console.error(`Recipe with ID ${product.id} not found.`)
          return
        }

        // Loop through each ingredient in the recipe (array of objects).
        recipe.ingredients.forEach(ingredient => {
          // Extract the ingredient name and amount.
          if (isNaN(ingredient.amount)) {
            console.warn(`Invalid ingredient amount for ingredient "${ingredient.part}". Skipping.`)
            return
          }

          if (!worldRawResources[ingredient.part]) {
            return
          }

          const resource = worldRawResources[ingredient.part]

          // Update the world resource by reducing the available amount.
          worldRawResources[ingredient.part].amount = resource.amount - (ingredient.amount * product.amount)
        })
      })
    })
  }

  // Resets the world's raw resources counts according to the limits provided by the data.
  const generateRawResources = (gameData: DataInterface): { [key: string]: WorldRawResource } => {
    const ores = {} as { [key: string]: WorldRawResource }

    Object.keys(gameData.items.rawResources).forEach(name => {
      const resource = gameData.items.rawResources[name]
      ores[name] = {
        id: name,
        name: resource.name,
        amount: resource.limit,
      }
    })

    // Return a sorted object by the name property. Key is not correct.
    const sortedOres = Object.values(ores).sort((a, b) => a.name.localeCompare(b.name))

    const sortedOresAsObj: {[key: string]: WorldRawResource } = {}
    sortedOres.forEach(ore => {
      sortedOresAsObj[ore.id] = ore
    })

    return sortedOresAsObj
  }

  const findFactory = (factoryId: string | number): Factory | null => {
    return findFac(factoryId, appStore.getFactories())
  }

  const updateFactories = (newFactories: Factory[]) => {
    appStore.setFactories(newFactories)
    forceSort()
    console.log('Factories updated and re-sorted')
  }

  // Proxy method so we don't have to pass the gameData and appStore.getFactories() around to every single subcomponent
  const updateFactory = (factory: Factory) => {
    calculateFactory(factory, appStore.getFactories(), gameData)
  }

  const copyFactory = (originalFactory: Factory) => {
    // Make a shallow copy of the factory with a new ID
    const newId = Math.floor(Math.random() * 10000)
<<<<<<< HEAD
    factories.value.push({
=======
    const newFactory = {
>>>>>>> f758f910
      ...originalFactory,
      id: newId,
      name: `${originalFactory.name} (copy)`,
      displayOrder: originalFactory.displayOrder + 1,
<<<<<<< HEAD
    })
=======
    }
    appStore.getFactories().push(newFactory)
>>>>>>> f758f910

    // Update the display order of the other factory
    if (newFactory.displayOrder > originalFactory.displayOrder && newFactory.id !== newId) {
      newFactory.displayOrder += 1
    }

    // Now call calculateFactories in case the clone's imports cause a deficit
    calculateFactories(appStore.getFactories(), gameData)

    regenerateSortOrders()
    navigateToFactory(newId)
  }

  const deleteFactory = (factory: Factory) => {
    // Find the index of the factory to delete
    const index = appStore.getFactories().findIndex(fac => fac.id === factory.id)

    if (index !== -1) {
      removeFactoryDependants(factory, appStore.getFactories())

      appStore.getFactories().splice(index, 1) // Remove the factory at the found index
      updateWorldRawResources(gameData) // Recalculate the world resources

      // After deleting the factory, loop through all factories and update them as inputs / exports have likely changed.
      calculateFactories(appStore.getFactories(), gameData)

      // Regenerate the sort orders
      regenerateSortOrders()
    } else {
      console.error('Factory not found to delete?!')
    }
  }

  const clearAll = () => {
    appStore.clearFactories()
    updateWorldRawResources(gameData)
  }

  const getProduct = (factory: Factory, part: string): FactoryItem | ByProductItem | undefined => {
    const product = factory.products.find(product => product.id === part)
    const byProduct = factory.byProducts.find(product => product.id === part)
    return product ?? byProduct ?? undefined
  }

  const getBuildingDisplayName = (building: string) => {
    const buildingFriendly = new Map<string, string>([
      ['assemblermk1', 'Assembler'],
      ['blender', 'Blender'],
      ['constructormk1', 'Constructor'],
      ['converter', 'Converter'],
      ['foundrymk1', 'Foundry'],
      ['hadroncollider', 'Particle Accelerator'],
      ['manufacturermk1', 'Manufacturer'],
      ['oilrefinery', 'Oil Refinery'],
      ['packager', 'Packager'],
      ['quantumencoder', 'Quantum Encoder'],
      ['smeltermk1', 'Smelter'],
      ['waterExtractor', 'Water Extractor'],
    ])

    return buildingFriendly.get(building) || `UNKNOWN BUILDING: ${building}`
  }

  const showHideAll = (mode: 'show' | 'hide') => {
    appStore.getFactories().forEach(factory => factory.hidden = mode === 'hide')
  }

  const toggleHelp = () => {
    helpText.value = !helpText.value
  }

  const navigateToFactory = (factoryId: number | string) => {
    const facId = parseInt(factoryId.toString(), 10)
    const factory = findFac(facId, appStore.getFactories())
    if (!factory) {
      console.error(`navigateToFactory: Factory ${factoryId} not found!`)
      return
    }
    // Unhide the factory which makes more sense than the user being scrolled to it than having to open it.
    factory.hidden = false

    // Wait a bit for the factory to unhide fully. Hack but works well.
    setTimeout(() => {
      // Navigate to it
      const factoryElement = document.getElementById(`${factoryId}`)
      if (factoryElement) {
        factoryElement.scrollIntoView({ behavior: 'smooth', block: 'start' })
      }
    }, 50)
  }

  const moveFactory = (factory: Factory, direction: string) => {
    const currentOrder = factory.displayOrder
    let targetOrder

    if (direction === 'up' && currentOrder > 0) {
      targetOrder = currentOrder - 1
    } else if (direction === 'down' && currentOrder < appStore.getFactories().length - 1) {
      targetOrder = currentOrder + 1
    } else {
      return // Invalid move
    }

    // Find the target factory and swap display orders
    const targetFactory = appStore.getFactories().find(fac => fac.displayOrder === targetOrder)
    if (targetFactory) {
      targetFactory.displayOrder = currentOrder
      factory.displayOrder = targetOrder
    }

    regenerateSortOrders()
  }

  const regenerateSortOrders = () => {
    // Sort now, which may have sorted them weirdly
    appStore.setFactories(appStore.getFactories().sort((a, b) => a.displayOrder - b.displayOrder))

    // Ensure that the display order is correct
    appStore.getFactories().forEach((factory, index) => {
      factory.displayOrder = index
    })

    // Now re-sort
    appStore.setFactories(appStore.getFactories().sort((a, b) => a.displayOrder - b.displayOrder))
  }

  const forceSort = () => {
    // Forcefully regenerate the displayOrder counting upwards.
    appStore.getFactories().forEach((factory, index) => {
      factory.displayOrder = index
    })
  }

  const initializeFactories = () => {
    Object.assign(worldRawResources, generateRawResources(gameData))
    updateWorldRawResources(gameData)
  }

  const isItemRawResource = (item: string): boolean => {
    return !!gameData.items.rawResources[item]
  }

  // Initialize during setup
  initializeFactories()

  provide('factoriesWithSurplusExports', factoriesWithSurplusExports)
  provide('findFactory', findFactory)
  provide('updateFactory', updateFactory)
  provide('copyFactory', copyFactory)
  provide('deleteFactory', deleteFactory)
  provide('getBuildingDisplayName', getBuildingDisplayName)
  provide('navigateToFactory', navigateToFactory)
  provide('moveFactory', moveFactory)
  provide('isItemRawResource', isItemRawResource)
  provide('getProduct', getProduct)

  // Grab from local storage if the user has already dismissed this popup
  // If they have, don't show it again.
  const introShow = ref<boolean>(!localStorage.getItem('dismissed-introduction'))

  const setupDemo = () => {
    closeIntro()
    if (appStore.getFactories().length > 0) {
      if (confirm('Showing the demo will clear the current plan. Are you sure you wish to do this?')) {
        console.log('Replacing factories with Demo')
        appStore.setFactories(complexDemoPlan().getFactories())
      }
    } else {
      console.log('Adding demo factories')
      appStore.setFactories(complexDemoPlan().getFactories())
    }
  }

  const closeIntro = () => {
    console.log('closing intro')
    introShow.value = false
    localStorage.setItem('dismissed-introduction', 'true')
  }

  const showIntro = () => {
    console.log('showing intro')
    introShow.value = true
  }
</script>

<style scoped lang="scss">
.planner-container {
  width: 100%;
  height: calc(100vh - 64px - 50px);

  @media screen and (min-width: 2000px) {
    margin-left: 10vw;
    width: 90vw;
  }

  @media screen and (min-width: 2560px) {
    margin-left: calc((100vw - 2050px)/2) !important;
  }

  .two-pane-container {
    margin: 0;
  }

  .sticky-sidebar {
    width: 375px;
    max-width: 375px;
    max-height: 87vh; // For some reason this is not relative to the container
    overflow-y: auto; /* Make it scrollable */
  }

  .main-content {
    width: 100%;
    max-height: calc(100vh - 64px - 50px);
    overflow-y: auto;

    @media screen and (min-width: 2000px) {
      padding-right: 10vw !important;
    }

    @media screen and (min-width: 2560px) {
      padding-right: calc(100vw - 1800px - 20vw) !important;
    }
  }
}
</style><|MERGE_RESOLUTION|>--- conflicted
+++ resolved
@@ -91,7 +91,7 @@
   import {
     removeFactoryDependants,
   } from '@/utils/factory-management/dependencies'
-  import { calculateFactories, calculateFactory, findFac, newFactory } from '@/utils/factory-management/factory'
+  import { findFac, newFactory } from '@/utils/factory-management/factory'
   import { complexDemoPlan } from '@/utils/factory-setups/complex-demo-plan'
 
   const props = defineProps<{ gameData: DataInterface | null }>()
@@ -204,21 +204,13 @@
   const copyFactory = (originalFactory: Factory) => {
     // Make a shallow copy of the factory with a new ID
     const newId = Math.floor(Math.random() * 10000)
-<<<<<<< HEAD
-    factories.value.push({
-=======
     const newFactory = {
->>>>>>> f758f910
       ...originalFactory,
       id: newId,
       name: `${originalFactory.name} (copy)`,
       displayOrder: originalFactory.displayOrder + 1,
-<<<<<<< HEAD
-    })
-=======
     }
     appStore.getFactories().push(newFactory)
->>>>>>> f758f910
 
     // Update the display order of the other factory
     if (newFactory.displayOrder > originalFactory.displayOrder && newFactory.id !== newId) {
