--- conflicted
+++ resolved
@@ -1,193 +1,80 @@
 <template>
-  <div>
-    <div class="d-flex align-center mb-4">
-      <h2
-        v-show="factory.requirementsSatisfied && hasParts"
-        class="text-h5"
-      >
-        <i class="fas fa-check" />
-        <span class="ml-3">Satisfaction</span>
-      </h2>
-      <h2
-        v-show="!factory.requirementsSatisfied"
-        class="text-h5 text-red"
-      >
-        <i class="fas fa-times" />
-        <span class="ml-3">Satisfaction</span>
-      </h2>
-      <h2
-        v-show="factory.requirementsSatisfied && !hasParts"
-        class="text-h5"
-      >
-        <i class="fas fa-question" />
-        <span class="ml-3">Satisfaction</span>
-      </h2>
-      <v-switch
-        class="ml-4"
-        color="primary"
-        hide-details
-        label="Show Satisfaction Breakdowns"
-        :model-value="showSatisfactionBreakdowns"
-        @change="changeSatisfactionBreakdowns"
-      />
+    <div>
+      <div class="d-flex align-center mb-4">
+        <h2
+          v-show="factory.requirementsSatisfied && hasParts"
+          class="text-h5"
+        >
+          <i class="fas fa-check" />
+          <span class="ml-3">Satisfaction</span>
+        </h2>
+        <h2
+          v-show="!factory.requirementsSatisfied"
+          class="text-h5 text-red"
+        >
+          <i class="fas fa-times" />
+          <span class="ml-3">Satisfaction</span>
+        </h2>
+        <h2
+          v-show="factory.requirementsSatisfied && !hasParts"
+          class="text-h5"
+        >
+          <i class="fas fa-question" />
+          <span class="ml-3">Satisfaction</span>
+        </h2>
+        <v-switch
+          class="ml-4"
+          color="primary"
+          hide-details
+          label="Show Satisfaction Breakdowns"
+          :model-value="showSatisfactionBreakdowns"
+          @change="changeSatisfactionBreakdowns"
+        />
+      </div>
+      <v-row v-if="hasParts">
+        <v-col class="pb-1" cols="12">
+          <planner-factory-satisfaction-items
+            :factory="factory"
+            :help-text="helpText"
+          />
+        </v-col>
+        <v-col cols="12">
+          <planner-factory-satisfaction-buildings
+            :factory="factory"
+            :help-text="helpText"
+          />
+        </v-col>
+      </v-row>
+      <p v-else class="text-body-1">Awaiting product selection or requirements outside of Raw Resources.</p>
     </div>
-    <v-row v-if="hasParts">
-      <v-col class="pb-1" cols="12">
-        <planner-factory-satisfaction-items
-          :factory="factory"
-          :help-text="helpText"
-        />
-      </v-col>
-<<<<<<< HEAD
-      <v-col cols="12" md="5">
-        <v-card class="sub-card border-md">
-          <v-card-title>
-            <h2 class="text-h6 mr-3" style="display: inline">
-              <i class="fas fa-building" />
-              <span class="ml-3">Factory Buildings</span>
-            </h2>
-            <v-btn
-              v-if="!hasSinks"
-              color="orange mr-2"
-              prepend-icon="fas fa-cube"
-              ripple
-              variant="flat"
-              @click="addSinkBuildingRequirement()"
-            >
-              Add Sink
-            </v-btn>
-          </v-card-title>
-          <v-card-text class="text-body-1 pb-2">
-            <div
-              v-for="([, buildingData], buildingIndex) in Object.entries(factory.buildingRequirements)"
-              :key="'building-' + buildingIndex"
-              style="display: inline;"
-            >
-              <v-chip
-                class="sf-chip orange"
-                variant="tonal"
-              >
-                <game-asset
-                  :subject="buildingData.name"
-                  type="building"
-                />
-                <span class="ml-2">
-                  <b>{{ getBuildingDisplayName(buildingData.name) ?? 'UNKNOWN' }}</b>: {{ formatNumber(buildingData.amount) ?? 0 }}x
-                </span>
-              </v-chip>
-            </div>
-            <v-divider class="my-2" color="#ccc" thickness="2px" />
-            <div>
-              <h2 class="text-h6">
-                <i class="fas fa-plug" />
-                <span class="ml-3">Factory Power</span>
-              </h2>
-              <v-chip
-                class="sf-chip yellow"
-                variant="tonal"
-              >
-                <i class="fas fa-bolt" />
-                <span class="ml-2">
-                  {{ formatNumber(factory.totalPower) }} MW
-                </span>
-              </v-chip>
-            </div>
-          </v-card-text>
-        </v-card>
-=======
-      <v-col cols="12">
-        <planner-factory-satisfaction-buildings
-          :factory="factory"
-          :help-text="helpText"
-        />
->>>>>>> adcfe4d9
-      </v-col>
-    </v-row>
-    <p v-else class="text-body-1">Awaiting product selection or requirements outside of Raw Resources.</p>
-  </div>
-</template>
-
-<script setup lang="ts">
-  import {
-    Factory,
-  } from '@/interfaces/planner/FactoryInterface'
-  import { computed } from 'vue'
-
-  import PlannerFactorySatisfactionBuildings from '@/components/planner/PlannerFactorySatisfactionBuildings.vue'
-  import PlannerFactorySatisfactionItems from '@/components/planner/PlannerFactorySatisfactionItems.vue'
-  import { useAppStore } from '@/stores/app-store'
-
-<<<<<<< HEAD
-  import { formatNumber } from '@/utils/numberFormatter'
-  import PlannerFactorySatisfactionItem from '@/components/planner/PlannerFactorySatisfactionItem.vue'
-  import { useGameDataStore } from '@/stores/game-data-store'
-
-  const getBuildingDisplayName = inject('getBuildingDisplayName') as (part: string) => string
-  const updateFactory = inject('updateFactory') as (factory: Factory) => void
-
-  const gameDataStore = useGameDataStore()
-=======
-  const appStore = useAppStore()
-
-  const showSatisfactionBreakdowns = appStore.getSatisfactionBreakdowns()
-
-  const changeSatisfactionBreakdowns = () => {
-    console.log('Change Satisfaction Breakdowns')
-    appStore.changeSatisfactoryBreakdowns()
-  }
->>>>>>> adcfe4d9
-
-  const props = defineProps<{
-    factory: Factory;
-    helpText: boolean;
-  }>()
-
-  // Reactive factory parts check
-  const hasParts = computed(() => Object.keys(props.factory.parts).length > 0)
-
-<<<<<<< HEAD
-  const hasSinks = computed(() => props.factory.buildingRequirements && props.factory.buildingRequirements.resourcesink)
-
-  // Generate chunks for the satisfaction display
-  const satisfactionDisplay = computed<[string, PartMetrics][][]>(() => {
-    const parts: [string, PartMetrics][] = Object.entries(props.factory.parts)
-
-    const result: [string, PartMetrics][][] = []
-    for (let i = 0; i < parts.length; i += 2) {
-      result.push(parts.slice(i, i + 2))
+  </template>
+  
+  <script setup lang="ts">
+    import {
+      Factory,
+    } from '@/interfaces/planner/FactoryInterface'
+    import { computed } from 'vue'
+  
+    import PlannerFactorySatisfactionBuildings from '@/components/planner/PlannerFactorySatisfactionBuildings.vue'
+    import PlannerFactorySatisfactionItems from '@/components/planner/PlannerFactorySatisfactionItems.vue'
+    import { useAppStore } from '@/stores/app-store'
+  
+    const appStore = useAppStore()
+  
+    const showSatisfactionBreakdowns = appStore.getSatisfactionBreakdowns()
+  
+    const changeSatisfactionBreakdowns = () => {
+      console.log('Change Satisfaction Breakdowns')
+      appStore.changeSatisfactoryBreakdowns()
     }
-    return result
-  })
-
-  const addSinkBuildingRequirement = () => {
-    console.log('hasSinks')
-    console.log(hasSinks.value)
-
-    const amount = 1
-    const buildingPower = gameDataStore.getGameData().buildings.resourcesink
-
-    console.log('Found Building')
-    console.log(buildingPower)
-
-    if (!props.factory.buildingRequirements.resourcesink) {
-      console.log('New Sink needed!')
-
-      props.factory.buildingRequirements.resourcesink = {
-        name: 'resourcesink',
-        amount,
-        powerPerBuilding: buildingPower,
-        totalPower: buildingPower * amount,
-      }
-    }
-
-    console.log('Added Building!')
-    console.log(props.factory.buildingRequirements.resourcesink)
-
-    console.log('hasSinks')
-    console.log(hasSinks.value)
-
-    updateFactory(props.factory)
-  }
-=======
->>>>>>> adcfe4d9
-</script>+  
+    const props = defineProps<{
+      factory: Factory;
+      helpText: boolean;
+    }>()
+  
+    // Reactive factory parts check
+    const hasParts = computed(() => Object.keys(props.factory.parts).length > 0)
+  
+  </script>
+  