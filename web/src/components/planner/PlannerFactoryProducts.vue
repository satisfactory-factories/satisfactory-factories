--- conflicted
+++ resolved
@@ -215,10 +215,7 @@
   }>()
 
   const { smAndDown } = useDisplay()
-<<<<<<< HEAD
-=======
   const gameDataStore = useGameDataStore()
->>>>>>> a542edf6
 
   const { getRecipesForPart, getDefaultRecipeForPart } = useGameDataStore()
 
@@ -293,8 +290,6 @@
     props.factory.products.sort((a, b) => a.displayOrder - b.displayOrder)
   }
 
-<<<<<<< HEAD
-=======
   const increaseProductQtyByBuilding = (product: FactoryItem) => {
     // Get what is now the new buildingRequirement for the product
     const newVal = product.buildingRequirements.amount
@@ -318,7 +313,6 @@
     updateFactory(props.factory)
   }
 
->>>>>>> a542edf6
 </script>
 
 <style lang="scss" scoped>
