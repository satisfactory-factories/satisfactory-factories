// Utilities
import { defineStore } from 'pinia'
import { Factory, FactoryPower, FactoryTab } from '@/interfaces/planner/FactoryInterface'
import { ref, watch } from 'vue'
import { calculateFactories } from '@/utils/factory-management/factory'
import { useGameDataStore } from '@/stores/game-data-store'
<<<<<<< HEAD
import eventBus from '@/utils/eventBus'
=======
import { validateFactories } from '@/utils/factory-management/validation'
>>>>>>> 2c820dac

export const useAppStore = defineStore('app', () => {
  const inited = ref(false)
  const factoryTabs = ref<FactoryTab[]>(JSON.parse(localStorage.getItem('factoryTabs') ?? '[]') as FactoryTab[])

  if (factoryTabs.value.length === 0) {
    factoryTabs.value = [
      {
        id: crypto.randomUUID(),
        name: 'Default',
        // Fill the tabs from the legacy factories array if present so no data gets lost
        factories: JSON.parse(localStorage.getItem('factories') ?? '[]'),
      },
    ]
  }

  const currentFactoryTabIndex = ref(0)
  const currentFactoryTab = computed(() => factoryTabs.value[currentFactoryTabIndex.value])

  const factories = computed({
    get () {
      return currentFactoryTab.value.factories
    },
    set (value) {
      currentFactoryTab.value.factories = value
      initFactories(true)
    },
  })

  const lastSave = ref<Date>(new Date(localStorage.getItem('lastSave') ?? ''))
  const lastEdit = ref<Date>(new Date(localStorage.getItem('lastEdit') ?? ''))
  const isDebugMode = ref<boolean>(false)
  const showSatisfactionBreakdowns = ref<boolean>(
    (localStorage.getItem('showSatisfactionBreakdowns') ?? 'false') === 'true'
  )
  const gameDataStore = useGameDataStore()

  // Watch the factories array for changes
  watch(factoryTabs.value, () => {
    localStorage.setItem('factoryTabs', JSON.stringify(factoryTabs.value))
    setLastEdit() // Update last edit time whenever the data changes, from any source.
  }, { deep: true })

  const getLastEdit = (): Date => {
    return lastEdit.value
  }

  const setLastEdit = () => {
    lastEdit.value = new Date()
    localStorage.setItem('lastEdit', lastEdit.value.toISOString())
  }
  const setLastSave = () => {
    lastSave.value = new Date()
    localStorage.setItem('lastSave', lastSave.value.toISOString())
  }

  const setFactoriesWithLoader = (newFactories: Factory[], loadMode = false) => {
    eventBus.emit('showLoading', newFactories.length)
    // Wait for the loader to show
    setTimeout(() => {
      setFactories(newFactories, loadMode)
    }, 250)

    return []
  }

  // ==== FACTORY MANAGEMENT
  // This function is needed to ensure that data fixes are applied as we migrate things and change things around.
<<<<<<< HEAD
  const initFactories = (loadMode = false): void => {
    console.log('appStore: initFactories - load mode:', loadMode)
=======
  const initFactories = () => {
    console.log('Initializing factories', factories.value)
>>>>>>> 2c820dac
    let needsCalculation = false

    validateFactories(factories.value) // Ensure the data is clean

    factories.value.forEach(factory => {
      // Patch for #222
      if (factory.inSync === undefined) {
        factory.inSync = null
      }
      if (factory.syncState === undefined) {
        factory.syncState = {}
      }

      // Patch for #244 and #180
      // Detect if the factory.parts[part].amountRequiredExports is missing and calculate it.
      Object.keys(factory.parts).forEach(part => {
        // For #244
        if (factory.parts[part].amountRequiredExports === undefined) {
          factory.parts[part].amountRequiredExports = 0
          needsCalculation = true
        }
        if (factory.parts[part].amountRequiredProduction === undefined) {
          factory.parts[part].amountRequiredProduction = 0
          needsCalculation = true
        }

        // For #180
        if (factory.parts[part].amountRequiredPower === undefined) {
          factory.parts[part].amountRequiredPower = 0
          needsCalculation = true
        }
        if (factory.parts[part].amountSuppliedViaRaw === undefined) {
          factory.parts[part].amountSuppliedViaRaw = 0
          needsCalculation = true
        }
        if (factory.parts[part].exportable === undefined) {
          factory.parts[part].exportable = true
          needsCalculation = true
        }
      })

      // Patch for #250
      if (factory.tasks === undefined) {
        factory.tasks = []
      }
      if (factory.notes === undefined) {
        factory.notes = ''
      }

      // Patch for #180
      if (factory.powerProducers === undefined) {
        factory.powerProducers = []
        needsCalculation = true
      }
      if (factory.power === undefined) {
        factory.power = {} as FactoryPower
        needsCalculation = true
      }
      if (factory.previousInputs === undefined) {
        factory.previousInputs = []
      }
    })

    if (needsCalculation) {
      console.log('appStore: Forcing calculation of factories due to data migration')
      calculateFactories(factories.value, gameDataStore.getGameData())
      eventBus.emit('hideLoading')
    }

    inited.value = true

    // Event loadingCompleted event so planner can then pull the data
    eventBus.emit('loadingCompleted')
  }

  const setFactories = (newFactories: Factory[], loadMode = false) => {
<<<<<<< HEAD
    console.log('Setting factories', newFactories, 'load mode:', loadMode)
=======
    console.log('Setting factories', newFactories, 'loadMode:', loadMode)

>>>>>>> 2c820dac
    const gameData = gameDataStore.getGameData()
    if (!gameData) {
      console.error('Unable to load game data!')
      return
    }

<<<<<<< HEAD
    // Run getFactories to determine if calculations are required
    initFactories()

=======
    validateFactories(newFactories) // Ensure the data is clean

    // Trigger calculations
>>>>>>> 2c820dac
    calculateFactories(newFactories, gameData, loadMode)

    // For each factory, set the previous inputs to the current inputs.
    newFactories.forEach(factory => {
      factory.previousInputs = factory.inputs
    })

    // Will also call the watcher.
    factories.value = newFactories

    eventBus.emit('loadingCompleted')
  }

  const addFactory = (factory: Factory) => {
    factories.value.push(factory)
  }

  const removeFactory = (id: number) => {
    const index = factories.value.findIndex(factory => factory.id === id)
    if (index !== -1) {
      factories.value.splice(index, 1)
    }
  }

  const clearFactories = () => {
    factories.value.length = 0
    factories.value = []
  }
  // ==== END FACTORY MANAGEMENT

  // ==== TAB MANAGEMENT
  const addTab = ({
    id = crypto.randomUUID(),
    name = 'New Tab',
    factories = [],
  } = {} as Partial<FactoryTab>) => {
    factoryTabs.value.push({
      id,
      name,
      factories,
    })

    currentFactoryTabIndex.value = factoryTabs.value.length - 1
  }

  const removeCurrentTab = async () => {
    if (factoryTabs.value.length === 1) return

    if (factories.value.length && !window.confirm('Are you sure you want to delete this tab? This will delete all factories in it.')) {
      return
    }

    factoryTabs.value.splice(currentFactoryTabIndex.value, 1)
    currentFactoryTabIndex.value = Math.min(currentFactoryTabIndex.value, factoryTabs.value.length - 1)
  }
  // ==== END TAB MANAGEMENT

  const getSatisfactionBreakdowns = () => {
    return showSatisfactionBreakdowns
  }
  const changeSatisfactoryBreakdowns = () => {
    showSatisfactionBreakdowns.value = !showSatisfactionBreakdowns.value
    localStorage.setItem('showSatisfactionBreakdowns', showSatisfactionBreakdowns.value ? 'true' : 'false')
  }

  // ==== MISC
  const debugMode = () => {
    if (window.location.hostname !== 'satisfactory-factories.app') {
      return true
    }

    return window.location.search.includes('debug')
  }

  isDebugMode.value = debugMode()
  // ==== END MISC

  // When the loader is ready, we will receive an event saying to initiate the load.
  eventBus.on('loadingReady', () => {
    console.log('appStore: Got loading ready event, requesting data load')
    if (!inited.value) {
      initFactories(true)
    }
  })

  return {
    currentFactoryTab,
    currentFactoryTabIndex,
    factoryTabs,
    factories,
    lastSave,
    lastEdit,
    isDebugMode,
    getLastEdit,
    setLastSave,
    setLastEdit,
    getFactories: () => factories.value,
    setFactories,
    setFactoriesWithLoader,
    addFactory,
    removeFactory,
    clearFactories,
    addTab,
    removeCurrentTab,
    getSatisfactionBreakdowns,
    changeSatisfactoryBreakdowns,
  }
})<|MERGE_RESOLUTION|>--- conflicted
+++ resolved
@@ -4,11 +4,8 @@
 import { ref, watch } from 'vue'
 import { calculateFactories } from '@/utils/factory-management/factory'
 import { useGameDataStore } from '@/stores/game-data-store'
-<<<<<<< HEAD
+import { validateFactories } from '@/utils/factory-management/validation'
 import eventBus from '@/utils/eventBus'
-=======
-import { validateFactories } from '@/utils/factory-management/validation'
->>>>>>> 2c820dac
 
 export const useAppStore = defineStore('app', () => {
   const inited = ref(false)
@@ -77,13 +74,8 @@
 
   // ==== FACTORY MANAGEMENT
   // This function is needed to ensure that data fixes are applied as we migrate things and change things around.
-<<<<<<< HEAD
   const initFactories = (loadMode = false): void => {
     console.log('appStore: initFactories - load mode:', loadMode)
-=======
-  const initFactories = () => {
-    console.log('Initializing factories', factories.value)
->>>>>>> 2c820dac
     let needsCalculation = false
 
     validateFactories(factories.value) // Ensure the data is clean
@@ -160,27 +152,20 @@
   }
 
   const setFactories = (newFactories: Factory[], loadMode = false) => {
-<<<<<<< HEAD
-    console.log('Setting factories', newFactories, 'load mode:', loadMode)
-=======
     console.log('Setting factories', newFactories, 'loadMode:', loadMode)
 
->>>>>>> 2c820dac
     const gameData = gameDataStore.getGameData()
     if (!gameData) {
       console.error('Unable to load game data!')
       return
     }
 
-<<<<<<< HEAD
+    validateFactories(newFactories) // Ensure the data is clean
+
     // Run getFactories to determine if calculations are required
     initFactories()
 
-=======
-    validateFactories(newFactories) // Ensure the data is clean
-
     // Trigger calculations
->>>>>>> 2c820dac
     calculateFactories(newFactories, gameData, loadMode)
 
     // For each factory, set the previous inputs to the current inputs.
