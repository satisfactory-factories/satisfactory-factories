// Utilities
import { defineStore } from 'pinia'
import { Factory, FactoryPower, FactoryTab, PlannerState } from '@/interfaces/planner/FactoryInterface'
import { ref, watch } from 'vue'
import { calculateFactories } from '@/utils/factory-management/factory'
import { useGameDataStore } from '@/stores/game-data-store'
import { validateFactories } from '@/utils/factory-management/validation'
import eventBus from '@/utils/eventBus'
import { addTab, getCurrentTab, getTab, newState, newTab } from '@/utils/plannerStateManagement'

export const useAppStore = defineStore('app', () => {
  const gameDataStore = useGameDataStore()
  const gameData = gameDataStore.getGameData()

  const inited = ref(false)
  let loadedCount = 0
  const plannerState = ref<PlannerState>(JSON.parse(<string>localStorage.getItem('plannerState')) as PlannerState)
  const oldState = localStorage.getItem('factoryTabs') as FactoryTab[] | null

  // If the old factory state still exists, do a migration now.
  if (oldState) {
    console.log('appStore: Found old factory state, migrating.')
    const oldActiveTab = oldState[0] // We're going to assume it's the first one.
    plannerState.value = newState({
      user: 'foo',
      currentTabId: oldActiveTab.id,
      tabs: oldState,
    })
    localStorage.removeItem('factoryTabs')
    localStorage.removeItem('currentFactoryTabIndex')
    localStorage.setItem('plannerState', JSON.stringify(plannerState.value))
  }

  // If the state is not set, create a new one now
  if (!plannerState.value) {
    console.log('appStore: plannerState not found, creating new state.')
    plannerState.value = newState({})
  }

<<<<<<< HEAD
  console.log('appStore: plannerState', plannerState.value)

  const currentTab = ref(getCurrentTab(plannerState.value))
  const currentTabId = ref(currentTab.value.id)
=======
  console.log('appStore: factoryTabs', factoryTabs.value)

  const currentFactoryTabIndex = ref<number>(parseInt(localStorage.getItem('currentFactoryTabIndex') ?? '0'))

  console.log('appStore: factoryTabs', currentFactoryTabIndex.value)

  // Ensure the tab index actually exists
  if (currentFactoryTabIndex.value >= factoryTabs.value.length) {
    if (!factoryTabs.value[0]) {
      // User is screwed, blow the tabs away and make a new one
      factoryTabs.value = [
        {
          id: crypto.randomUUID(),
          name: 'SAFE MODE!',
          factories: [],
        },
      ]
    }
    currentFactoryTabIndex.value = 0
    localStorage.setItem('currentFactoryTabIndex', currentFactoryTabIndex.value.toString())
    alert('Your planner has been reverted to SAFE MODE. This is because your factory tab data was heavily corrupted. You are recommended to log into your account and force download the previously saved tabs. If you have not done this, the data has been lost, unless you have copied it to a file.')
  }

  const currentFactoryTab = ref(factoryTabs.value[currentFactoryTabIndex.value])
>>>>>>> 16ee896d

  const factories = computed({
    get () {
      if (!currentFactoryTab?.value) {
        console.error('appStore: factories.get: No current factory tab set!')
        return []
      }
      // Ensure that the factories are initialized before returning them on the first request
      if (!inited.value) {
        console.log('appStore: factories.get: Factories not inited, initializing')
        initFactories(currentTab.value.factories)
      }
      return currentTab.value.factories
    },
    set (value) {
      currentTab.value.factories = value
    },
  })

  const lastSave = ref<Date>(new Date(localStorage.getItem('lastSave') ?? ''))
  const lastEdit = ref<Date>(new Date(localStorage.getItem('lastEdit') ?? ''))
  const isDebugMode = ref<boolean>(false)
  const isLoaded = ref<boolean>(false)
  const showSatisfactionBreakdowns = ref<boolean>(
    (localStorage.getItem('showSatisfactionBreakdowns') ?? 'false') === 'true'
  )

  const shownFactories = (factories: Factory[]) => {
    return factories.filter(factory => !factory.hidden).length
  }

  // Watch the state and save changes to local storage
  watch(plannerState.value, () => {
    localStorage.setItem('plannerState', JSON.stringify(plannerState.value))
    setLastEdit() // Update last edit time whenever the data changes, from any source.
  }, { deep: true })

  // Watch the tab index, if it changes we need to throw up a loading
  watch(currentTabId, () => {
    requestAnimationFrame(() => {
      console.log('appStore: currentFactoryTabIndex watcher: Tab index changed, starting load.')
      currentTab.value = getTab(plannerState.value, currentTabId.value)

      prepareLoader(currentTab.value.factories)
    })
  })

  const getLastEdit = (): Date => {
    return lastEdit.value
  }

  const setLastEdit = () => {
    lastEdit.value = new Date()
    localStorage.setItem('lastEdit', lastEdit.value.toISOString())
  }
  const setLastSave = () => {
    lastSave.value = new Date()
    localStorage.setItem('lastSave', lastSave.value.toISOString())
  }

  const prepareLoader = async (newFactories?: Factory[]) => {
    isLoaded.value = false
    const factoriesToLoad = newFactories ?? factories.value
    console.log('appStore: prepareLoader', factoriesToLoad)

    // Set and initialize factories
    setFactories(factoriesToLoad)

    // Tell loader to prepare for load
    console.log('appStore: prepareLoader: Factories set, starting load process.')
    eventBus.emit('prepareForLoad', { count: factories.value.length, shown: shownFactories(factories.value) })
  }

  // When the loader is ready, we will receive an event saying to initiate the load.
  eventBus.on('readyForData', () => {
    console.log('appStore: Received readyForData event, triggering load.')

    beginLoading(factories.value, true)
  })

  const beginLoading = async (newFactories: Factory[], loadMode = false) => {
    console.log('appStore: loadFactoriesIncrementally: start', newFactories, 'loadMode', loadMode)
    loadedCount = 0

    // Reset the factories currently loaded
    currentTab.value.factories = []

    const attemptedFactories = JSON.parse(localStorage.getItem('preLoadFactories') ?? '[]') as Factory[]

    // If there are factories saved from a previous load attempt, replace them now
    if (attemptedFactories.length > 0) {
      console.log('appStore: beginLoading: Found previous factories, loading them instead.')
      newFactories = attemptedFactories
      eventBus.emit('toast', { message: 'Unsuccessful load detected, loading previous factory data.', type: 'warning' })
    } else {
      // Save the user's factories to ensure there is no data loss
      localStorage.setItem('preLoadFactories', JSON.stringify(newFactories))
    }

    // If there's nothing to load, just finish
    if (newFactories.length === 0) {
      loadingCompleted()
      return
    }

    // Inform loader of the counts. Note this will not trigger readyForData again as the v-dialog is already open at this point
    // So the loader's value are just simply updated.
    eventBus.emit('prepareForLoad', { count: newFactories.length, shown: shownFactories(newFactories) })

    const loadNextFactory = async () => {
      // console.log('loadFactoriesIncrementally: Loading factory', loadedCount + 1, '/', newFactories.length)
      if (loadedCount >= newFactories.length) {
        console.log('appStore: loadNextFactory: Finished loading factories. Requesting render.')
        eventBus.emit('incrementLoad', { step: 'render' })

        requestAnimationFrame(() => {
          // Add a small delay to allow the DOM to catch up fully before initiating the big render
          setTimeout(() => {
            loadingCompleted()
          }, 100)
        })

        return // Stop here otherwise it'll recurse infinitely
      }

      // Add the factory to the current tab's factories
      console.log('appStore: loadNextFactory: Adding factory to tab', newFactories[loadedCount])
      currentTab.value.factories.push(newFactories[loadedCount])
      eventBus.emit('incrementLoad', { step: 'increment' })
      loadedCount++

      // This enables the bar to actually grow properly
      requestAnimationFrame(async () => {
        await nextTick() // Wait for Vue's reactivity system to complete updating the loader
        // Add a small delay to allow the DOM to catch up fully before initiating the next load
        setTimeout(() => {
          loadNextFactory() // Recursively load the next factory
        }, 50)
      })
    }

    // Register the event that's emitted when the next factory should be loaded
    loadNextFactory() // Purposefully not async
  }

  const loadingCompleted = () => {
    eventBus.emit('loadingCompleted')
    isLoaded.value = true

    // Reset the saved factories
    localStorage.removeItem('preLoadFactories')
  }

  // ==== FACTORY MANAGEMENT
  // This function is needed to ensure that data fixes are applied as we migrate things and change things around.
  const initFactories = (newFactories: Factory[]): Factory[] => {
    console.log('appStore: initFactories', newFactories)
    let needsCalculation = false

    try {
      validateFactories(newFactories, gameData) // Ensure the data is clean
    } catch (err) {
      alert('Error validating factories: ' + err)
    }

    newFactories.forEach(factory => {
      // Patch for #222
      if (factory.inSync === undefined) {
        factory.inSync = null
      }
      if (factory.syncState === undefined) {
        factory.syncState = {}
      }

      // Patch for #244 and #180
      // Detect if the factory.parts[part].amountRequiredExports is missing and calculate it.
      Object.keys(factory.parts).forEach(part => {
        // For #244
        if (factory.parts[part].amountRequiredExports === undefined) {
          factory.parts[part].amountRequiredExports = 0
          needsCalculation = true
        }
        if (factory.parts[part].amountRequiredProduction === undefined) {
          factory.parts[part].amountRequiredProduction = 0
          needsCalculation = true
        }

        // For #180
        if (factory.parts[part].amountRequiredPower === undefined) {
          factory.parts[part].amountRequiredPower = 0
          needsCalculation = true
        }
        if (factory.parts[part].amountSuppliedViaRaw === undefined) {
          factory.parts[part].amountSuppliedViaRaw = 0
          needsCalculation = true
        }
        if (factory.parts[part].exportable === undefined) {
          factory.parts[part].exportable = true
          needsCalculation = true
        }
      })

      // Patch for #250
      if (factory.tasks === undefined) {
        factory.tasks = []
      }
      if (factory.notes === undefined) {
        factory.notes = ''
      }

      // Patch for #180
      if (factory.powerProducers === undefined) {
        factory.powerProducers = []
        needsCalculation = true
      }
      if (factory.power === undefined) {
        factory.power = {} as FactoryPower
        needsCalculation = true
      }
      if (factory.previousInputs === undefined) {
        factory.previousInputs = []
      }

      // Delete keys that no longer exist
      // @ts-ignore
      if (factory.internalProducts) delete factory.internalProducts
      // @ts-ignore
      if (factory.totalPower) delete factory.totalPower
      // @ts-ignore
      if (factory.surplus) delete factory.surplus
      // @ts-ignore
      if (factory.exports) delete factory.exports

      // Update data version
      factory.dataVersion = '2025-01-03.2'
    })

    if (needsCalculation) {
      console.log('appStore: Forcing calculation of factories due to data migration')
      calculateFactories(newFactories, gameDataStore.getGameData())
    }

    console.log('appStore: initFactories - completed')

    inited.value = true
    factories.value = newFactories // Also calls the watcher, which sets the current tab data.
    return factories.value
  }

  const setFactories = (newFactories: Factory[]) => {
    console.log('Setting factories', newFactories)

    const gameData = gameDataStore.getGameData()
    if (!gameData) {
      console.error('Unable to load game data!')
      return
    }

    // Set inited to false as the new data may be invalid.
    inited.value = false

    // Init factories ensuring the data is valid
    initFactories(newFactories)

    // Trigger calculations
    calculateFactories(newFactories, gameData)

    // For each factory, set the previous inputs to the current inputs.
    newFactories.forEach(factory => {
      factory.previousInputs = factory.inputs
    })

    factories.value = newFactories
    // Will also call the watcher, which sets the current tab data.

    console.log('appStore: setFactories: Factories set.', factories.value)
  }

  const addFactory = (factory: Factory) => {
    factories.value.push(factory)
  }

  const removeFactory = (id: number) => {
    const index = factories.value.findIndex(factory => factory.id === id)
    if (index !== -1) {
      factories.value.splice(index, 1)
    }
  }

  const clearFactories = () => {
    factories.value.length = 0
    factories.value = []
  }
  // ==== END FACTORY MANAGEMENT

  // ==== TAB MANAGEMENT
  const createNewTab = ({
    name = 'New Tab',
    factories = [],
  } = {} as Partial<FactoryTab>) => {
    const newTabData = newTab({ name, factories })
    addTab(plannerState.value, newTabData)
    currentTabId.value = newTabData.id
  }

  const removeCurrentTab = async () => {
    if (plannerState.value.tabs.length === 1) return

<<<<<<< HEAD
    if (factories.value.length && !window.confirm('Are you sure you want to delete this tab? This will delete all factories in it.')) {
      return
    }

    const tabToRemoveIndex = plannerState.value.tabs.findIndex(tab => tab.id === currentTabId.value)

    plannerState.value.tabs.splice(tabToRemoveIndex, 1)
    // Get the new tab index by looking at the last tab in the list
    currentTabId.value = plannerState.value.tabs[plannerState.value.tabs.length - 1].id
=======
    factoryTabs.value.splice(currentFactoryTabIndex.value, 1)
    currentFactoryTabIndex.value = Math.min(currentFactoryTabIndex.value, factoryTabs.value.length - 1)
>>>>>>> 16ee896d

    // We now need to force a load of the factories
    console.log('appStore: removeCurrentTab: Tab removed, preparing loader.')
    prepareLoader(getCurrentTab(plannerState.value).factories)
  }
  // ==== END TAB MANAGEMENT

  const getSatisfactionBreakdowns = () => {
    return showSatisfactionBreakdowns
  }
  const changeSatisfactoryBreakdowns = () => {
    showSatisfactionBreakdowns.value = !showSatisfactionBreakdowns.value
    localStorage.setItem('showSatisfactionBreakdowns', showSatisfactionBreakdowns.value ? 'true' : 'false')
  }

  // ==== MISC
  const debugMode = () => {
    if (window.location.hostname !== 'satisfactory-factories.app') {
      return true
    }

    return window.location.search.includes('debug')
  }

  isDebugMode.value = debugMode()
  // ==== END MISC

  const getFactories = () => {
    if (!currentFactoryTab?.value) {
      console.error('appStore: getFactories: No current factory tab set!')
      return []
    }
    // If the factories are not initialized, wait for a duration for the app to load then return them.
    if (!inited.value) {
      // Something wants to load these values so prepare the loader
      eventBus.emit('prepareForLoad', {
        count: currentTab.value.factories.length,
        shown: shownFactories(currentTab.value.factories),
      })
    }
    return inited.value ? factories.value : initFactories(currentTab.value.factories)
  }

  const getTabs = () => {
    return plannerState.value
  }

  const setTabs = (tabs: FactoryTab[]) => {
    plannerState.value.tabs = tabs
    // Get the first tab in the list
    currentTabId.value = plannerState.value.tabs[0].id
  }

  return {
    currentTab,
    plannerState,
    factories,
    lastSave,
    lastEdit,
    isDebugMode,
    isLoaded,
    getLastEdit,
    setLastSave,
    setLastEdit,
    getFactories,
    setFactories,
    initFactories,
    addFactory,
    removeFactory,
    clearFactories,
    createNewTab,
    removeCurrentTab,
    getTabs,
    setTabs,
    getSatisfactionBreakdowns,
    changeSatisfactoryBreakdowns,
    prepareLoader,
  }
})<|MERGE_RESOLUTION|>--- conflicted
+++ resolved
@@ -37,41 +37,14 @@
     plannerState.value = newState({})
   }
 
-<<<<<<< HEAD
   console.log('appStore: plannerState', plannerState.value)
 
   const currentTab = ref(getCurrentTab(plannerState.value))
   const currentTabId = ref(currentTab.value.id)
-=======
-  console.log('appStore: factoryTabs', factoryTabs.value)
-
-  const currentFactoryTabIndex = ref<number>(parseInt(localStorage.getItem('currentFactoryTabIndex') ?? '0'))
-
-  console.log('appStore: factoryTabs', currentFactoryTabIndex.value)
-
-  // Ensure the tab index actually exists
-  if (currentFactoryTabIndex.value >= factoryTabs.value.length) {
-    if (!factoryTabs.value[0]) {
-      // User is screwed, blow the tabs away and make a new one
-      factoryTabs.value = [
-        {
-          id: crypto.randomUUID(),
-          name: 'SAFE MODE!',
-          factories: [],
-        },
-      ]
-    }
-    currentFactoryTabIndex.value = 0
-    localStorage.setItem('currentFactoryTabIndex', currentFactoryTabIndex.value.toString())
-    alert('Your planner has been reverted to SAFE MODE. This is because your factory tab data was heavily corrupted. You are recommended to log into your account and force download the previously saved tabs. If you have not done this, the data has been lost, unless you have copied it to a file.')
-  }
-
-  const currentFactoryTab = ref(factoryTabs.value[currentFactoryTabIndex.value])
->>>>>>> 16ee896d
 
   const factories = computed({
     get () {
-      if (!currentFactoryTab?.value) {
+      if (!currentTab.value) {
         console.error('appStore: factories.get: No current factory tab set!')
         return []
       }
@@ -376,20 +349,11 @@
   const removeCurrentTab = async () => {
     if (plannerState.value.tabs.length === 1) return
 
-<<<<<<< HEAD
-    if (factories.value.length && !window.confirm('Are you sure you want to delete this tab? This will delete all factories in it.')) {
-      return
-    }
-
     const tabToRemoveIndex = plannerState.value.tabs.findIndex(tab => tab.id === currentTabId.value)
 
     plannerState.value.tabs.splice(tabToRemoveIndex, 1)
     // Get the new tab index by looking at the last tab in the list
     currentTabId.value = plannerState.value.tabs[plannerState.value.tabs.length - 1].id
-=======
-    factoryTabs.value.splice(currentFactoryTabIndex.value, 1)
-    currentFactoryTabIndex.value = Math.min(currentFactoryTabIndex.value, factoryTabs.value.length - 1)
->>>>>>> 16ee896d
 
     // We now need to force a load of the factories
     console.log('appStore: removeCurrentTab: Tab removed, preparing loader.')
@@ -418,7 +382,7 @@
   // ==== END MISC
 
   const getFactories = () => {
-    if (!currentFactoryTab?.value) {
+    if (!currentTab.value) {
       console.error('appStore: getFactories: No current factory tab set!')
       return []
     }
