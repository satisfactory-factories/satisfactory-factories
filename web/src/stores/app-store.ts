--- conflicted
+++ resolved
@@ -118,7 +118,6 @@
     localStorage.setItem('lastSave', lastSave.value.toISOString())
   }
 
-<<<<<<< HEAD
   const addTab = ({
     id = crypto.randomUUID(),
     name = 'New Tab',
@@ -144,7 +143,6 @@
     currentFactoryTabIndex.value = Math.min(currentFactoryTabIndex.value, factoryTabs.value.length - 1)
   }
 
-=======
   const debugMode = () => {
     const route = useRoute()
 
@@ -156,7 +154,6 @@
 
   isDebugMode.value = debugMode()
 
->>>>>>> f758f910
   // Return state, actions, and getters
   return {
     currentFactoryTab,
