import mitt from 'mitt'

type Events = {
  factoryUpdated: undefined; // No payload for this event
  loggedIn: undefined;
  sessionExpired: undefined;
  dataSynced: undefined;
  dataOutOfSync: undefined;
  toast: { message: string; type?: 'success' | 'warning' | 'error' };
  loadingCompleted: undefined;
  incrementLoad: { step: string }; // Payload to denote loading or calculation step
  prepareForLoad: { count: number, shown: number };
  readyForData: undefined;
  plannerHideContent: undefined
  plannerShowContent: undefined
<<<<<<< HEAD
  switchTab: string;

  introShow: boolean
=======

  navigationReady: undefined;
>>>>>>> ab3c46e1
};

const eventBus = mitt<Events>()

const originalEmit = eventBus.emit
eventBus.emit = <K extends keyof Events>(type: K, event?: Events[K]) => {
  console.log(`eventBus: Event emitted: ${type}`, event)
  originalEmit(type, event as Events[K])
}

export default eventBus<|MERGE_RESOLUTION|>--- conflicted
+++ resolved
@@ -13,14 +13,14 @@
   readyForData: undefined;
   plannerHideContent: undefined
   plannerShowContent: undefined
-<<<<<<< HEAD
+
+  // Introduction events
+  introShow: boolean
+
+  // Navigation events
+  navigationReady: undefined;
   switchTab: string;
 
-  introShow: boolean
-=======
-
-  navigationReady: undefined;
->>>>>>> ab3c46e1
 };
 
 const eventBus = mitt<Events>()
