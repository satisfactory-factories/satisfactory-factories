:root {
  color-scheme: dark;
}

.sf-chip {
  padding: 20px 12px !important;
  border: 2px solid #7f7f7f !important;
  margin-right: 8px;
  margin-bottom: 4px;
  margin-top: 4px;
  color: white !important;

  &.small {
    padding: 12px 10px !important;
  }

  &.x-small {
    padding: 0 8px !important;
    font-size: 12px !important;
  }

  &.no-margin {
    margin: 0 !important;
  }

  &.red {
    color: #f44336 !important;
    border-color: #f44336 !important;
  }

  &.blue {
    color: rgb(33, 150, 243) !important;
    border-color: rgb(1, 111, 204) !important;
  }

  &.orange {
    color: #f57f17 !important;
    border-color: rgb(167, 86, 0) !important
  }

  &.yellow {
    color: #fbc02d !important;
    border-color: rgb(172, 153, 2) !important
  }

  &.green {
    color: #4caf50 !important;
    border-color: #4caf50 !important;
  }

  &.no-border {
    border: 0 !important;
  }
}

.selectors {
  &:last-of-type {
    margin-bottom: 12px !important;
  }

  .v-input__prepend {
    margin-right: 10px;
  }
}

.v-list-item__prepend {
  padding-right: 10px;
}

.last-child-no-margin {
  :last-child {
    margin-bottom: 0 !important;
  }
}

.sub-card {
  background-color: rgb(50, 50, 50) !important;

  &:last-of-type {
    border-bottom: 0;
    box-shadow: 0 0 0 0;
  }
}

.no-bottom {
  &.border-md {
    &:last-of-type {
      margin-bottom: 0 !important;
      box-shadow: 0 0 0 0;
    }
  }

  &:last-of-type {
    border-bottom: 0;
    margin-bottom: 0 !important;
    box-shadow: 0 0 0 0;
  }
}

.factory-card {
  transition: all 0.3s;
  border: 2px solid rgb(108, 108, 108) !important;

  .header {
    padding: 12px 16px 0 !important;
    margin-bottom: 0;
    border-bottom: 1px solid rgb(108, 108, 108) !important;
    align-items: center;
    transition: background-color 0.3s;
    background-color: rgba(43, 43, 43, 0.4);

    &.list {
      padding: 0 !important;
      border-bottom: 0;
    }
  }

  &.problem {
    border: 2px solid #a00 !important;

    .header {
      background-color: rgba(140, 9, 21, 0.4);
    }
  }

  &.needsSync {
    border: 2px solid rgb(167, 86, 0) !important;

    .header {
      background-color: rgba(255, 136, 0, 0.16);
    }
  }

  &.inSync {
    border: 2px solid #4caf50 !important;

    .header {
      background-color: rgba(76, 175, 80, 0.16);
    }
  }
}

.v-card-title {
  padding: 1rem;
}

.fa-bolt {
  font-size: 20px;
  margin-right: 2px
}

.border-gray {
  border-color: rgb(129, 129, 129) !important;
}
.border-light-gray {
  border-color: rgb(186, 186, 186) !important;
}

.inline-inputs {
  margin-left: 5px;

  input {
    padding: 0;
    text-align: center
  }
}

<<<<<<< HEAD
.v-overlay__scrim {
  background-color: rgba(119, 119, 119, 0.7) !important;
=======
// Dial back some of the vuetify text sizes cos they're massive
.text-h1 {
  font-size: 2.4rem !important;
  line-height: 3rem !important;
}

.text-h2 {
  font-size: 2.2rem !important;
  line-height: 3.4rem !important;
}

.text-h3 {
  font-size: 2.0rem !important;
  line-height: 3.2rem !important;
}

.text-h4 {
  font-size: 1.75rem !important;
  line-height: 3rem !important;
}

.text-h5 {
  font-size: 1.5rem !important;
  line-height: 2.8rem !important;
}

.text-h6 {
  font-size: 1.25rem !important;
  line-height: 2.4rem !important;
}

// Standardize the font weights as they're all over the place
.text-h1, .text-h2, .text-h3, .text-h4, .text-h5, .text-h6 {
  font-weight: 400 !important;
>>>>>>> 9146f72a
}<|MERGE_RESOLUTION|>--- conflicted
+++ resolved
@@ -165,10 +165,10 @@
   }
 }
 
-<<<<<<< HEAD
 .v-overlay__scrim {
   background-color: rgba(119, 119, 119, 0.7) !important;
-=======
+}
+
 // Dial back some of the vuetify text sizes cos they're massive
 .text-h1 {
   font-size: 2.4rem !important;
@@ -203,5 +203,4 @@
 // Standardize the font weights as they're all over the place
 .text-h1, .text-h2, .text-h3, .text-h4, .text-h5, .text-h6 {
   font-weight: 400 !important;
->>>>>>> 9146f72a
 }